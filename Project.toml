name = "Astroalign"
uuid = "7f4629bd-323a-4fad-ad42-4ee56350f27f"
version = "0.0.1"

[deps]
Combinatorics = "861a8166-3701-5b0c-9a16-15d98fcdc6aa"
CoordinateTransformations = "150eb455-5306-5404-9cee-2592286d6298"
Distances = "b4f34e82-e78d-54a5-968a-f98e89d6e8f7"
ImageTransformations = "02fcd773-0e25-5acc-982a-7f6622650795"
NearestNeighbors = "b8a86587-4115-5ab1-83bc-aa920d37bbce"
PSFModels = "9ba017d1-7760-46cd-84a3-1e79e9ae9ddc"
Photometry = "af68cb61-81ac-52ed-8703-edc140936be4"

[sources.Photometry]
rev = "custom_funcs"
url = "https://github.com/icweaver/Photometry.jl"

[compat]
<<<<<<< HEAD
NearestNeighbors = "0.4"
PSFModels = "0.8.2"
=======
Combinatorics = "1"
CoordinateTransformations = "0.6"
ImageTransformations = "0.10"
PSFModels = "0.8.2"
Photometry = "0.9"
>>>>>>> 28481117
<|MERGE_RESOLUTION|>--- conflicted
+++ resolved
@@ -16,13 +16,9 @@
 url = "https://github.com/icweaver/Photometry.jl"
 
 [compat]
-<<<<<<< HEAD
-NearestNeighbors = "0.4"
-PSFModels = "0.8.2"
-=======
 Combinatorics = "1"
 CoordinateTransformations = "0.6"
 ImageTransformations = "0.10"
+NearestNeighbors = "0.4"
 PSFModels = "0.8.2"
-Photometry = "0.9"
->>>>>>> 28481117
+Photometry = "0.9"